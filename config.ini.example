[MQTT]
# IP address of the MQTT server
SERVER = 192.168.1.1
# IP port of the MQTT server
PORT = 1883
# MQTT QoS level
QOS = 1
# MQTT timeout
TIMEOUT = 5
# MQTT username
USER = mqttuser
# MQTT password
PASS = mqttpass

[TAPTAP]
# Log level, possible values are error, warning, info, debug.
LOG_LEVEL = warning
# Path to the taptap binary
BINARY = ./taptap
# Serial device to use like /dev/ACM0, set empty if using Modbus to Ethernet to Modbus converter.
SERIAL = 
# IP address of the Ethernet to Modbus convertor, set empty if using usb/serial Modus converter.
ADDRESS = 192.168.1.50
# IP port of the Ethernet to Modbus convertor, typically 502
PORT = 502
# Tuple of modules friendly names as defined by user and modules serial numbers in the format NAME1:SERIAL1, NAME2:SERIAL2,...
# Tigo modules serial numbers can be found on the modules barcode stickers or in the Tigo cloud. Serials have X-XXXXXX format.
# Program will log any unknown serial number so you can use it to discover serials if you do not know them.
# Be aware that messages with serial numbers are emitted rarely, very often only during night time! Wait as lest 24hrs for the complete discovery!
MODULES_SERIALS = A01:A-AAAAAAA, A02: A-BAAAAAA, A03:A-CAAAAAA, A04:A-DAAAAAA, A05:A-EAAAAAA
# MQTT path to be used for TapTap MQTT topics.
TOPIC_PREFIX = taptap
# Name to be use as device name in Home Assistant and also in the TapTap MQTT topics for this installation.
TOPIC_NAME = tigo1
# Time after which Tigo module is declared offline if no message is received.
TIMEOUT = 180
# How often MQTT state topic shall be updated.
UPDATE = 10
# Persistent data file for taptap to store detected modules serial numbers to be used for fast topology data init during restarts.
<<<<<<< HEAD
PERSISTENT_FILE = ./taptap.json
=======
STATE_FILE = ./taptap.json
>>>>>>> add7aec3

[HA]
# MQTT topic to post Home Assistant discovery message, set empty to disable MQTT discovery.
DISCOVERY_PREFIX = homeassistant
# Use Home Assistant older method of per component discovery payload, set to 'true' for OpenHab or for HA < 2024.12, default 'false'.
DISCOVERY_LEGACY = false
# MQTT topic to monitor home Assistant to come online to re-post discovery message, set empty to disable this feature.
BIRTH_TOPIC = homeassistant/status
# Do not render home Assistant entities 'UNAVAILABLE' if no message received within TIMEOUT, set to 'true' or 'false'.
ENTITY_AVAILABILITY = true

[RUNTIME]
# Counter after how many recoverable errors application will terminate, set to 0 for unlimited retries.
MAX_ERROR = 15
# Application state file to be used by external watchdog, application update it regularly with the UNIX timestamp if running.
<<<<<<< HEAD
STATE_FILE = /run/taptap/taptap.state
=======
RUN_FILE = /run/taptap/taptap.run
>>>>>>> add7aec3
<|MERGE_RESOLUTION|>--- conflicted
+++ resolved
@@ -37,11 +37,7 @@
 # How often MQTT state topic shall be updated.
 UPDATE = 10
 # Persistent data file for taptap to store detected modules serial numbers to be used for fast topology data init during restarts.
-<<<<<<< HEAD
-PERSISTENT_FILE = ./taptap.json
-=======
 STATE_FILE = ./taptap.json
->>>>>>> add7aec3
 
 [HA]
 # MQTT topic to post Home Assistant discovery message, set empty to disable MQTT discovery.
@@ -57,8 +53,4 @@
 # Counter after how many recoverable errors application will terminate, set to 0 for unlimited retries.
 MAX_ERROR = 15
 # Application state file to be used by external watchdog, application update it regularly with the UNIX timestamp if running.
-<<<<<<< HEAD
-STATE_FILE = /run/taptap/taptap.state
-=======
-RUN_FILE = /run/taptap/taptap.run
->>>>>>> add7aec3
+RUN_FILE = /run/taptap/taptap.run