#! /usr/bin/python3

import paho.mqtt.client as mqtt
import configparser
import hashlib
import json
import time
import uptime
import os
import sys
import uuid
import re
import subprocess
import traceback
from dateutil import tz
from datetime import datetime
from pathlib import Path


# Define user-defined exception
class AppError(Exception):
    "Raised on application error"

    pass


class MqttError(Exception):
    "Raised on MQTT connection failure"

    pass


def logging(level, message):
    if level in log_levels and log_levels[level] >= log_level:
        print("[" + str(datetime.now()) + "] " + level.upper() + ":", message)


# Global variables
log_level = 1
log_levels = {
    "error": 3,
    "warning": 2,
    "info": 1,
    "debug": 0,
}

state = {"time": 0, "uptime": 0, "state": "offline", "nodes": {}, "stats": {}}
stats_ops = ["min", "max", "avg"]
stats_sensors = [
    "voltage_in",
    "voltage_out",
    "current",
    "power",
    "duty_cycle",
    "temperature",
    "rssi",
]
sensors = {
    "voltage_in": {
        "class": "voltage",
        "unit": "V",
        "round": 2,
        "avail_online_key": "state",
        "avail_serial_key": "enum_state",
    },
    "voltage_out": {
        "class": "voltage",
        "unit": "V",
        "round": 2,
        "avail_online_key": "state",
        "avail_serial_key": "enum_state",
    },
    "current": {
        "class": "current",
        "unit": "A",
        "round": 2,
        "avail_online_key": "state",
        "avail_serial_key": "enum_state",
    },
    "power": {
        "class": "power",
        "unit": "W",
        "round": 0,
        "avail_online_key": "state",
        "avail_serial_key": "enum_state",
    },
    "temperature": {
        "class": "temperature",
        "unit": "°C",
        "round": 1,
        "avail_online_key": "state",
        "avail_serial_key": "enum_state",
    },
    "duty_cycle": {
        "class": "power_factor",
        "unit": "%",
        "round": 0,
        "avail_online_key": "state",
        "avail_serial_key": "enum_state",
    },
    "rssi": {
        "class": "signal_strength",
        "unit": "dB",
        "round": 0,
        "avail_online_key": "state",
        "avail_serial_key": "enum_state",
    },
    "timestamp": {
        "class": "timestamp",
        "unit": None,
        "round": None,
        "avail_online_key": "init_state",
        "avail_serial_key": "",
    },
    "node_serial": {
        "class": None,
        "unit": None,
        "round": None,
        "avail_online_key": "",
        "avail_serial_key": "",
    },
}

config_validation = {
    "MQTT": {
        "SERVER": r"^(((25[0-5]|(2[0-4]|1\d|[1-9]|)\d)\.?\b){4})|((([a-z0-9][a-z0-9\-]*[a-z0-9])|[a-z0-9]+\.)*([a-z]+|xn\-\-[a-z0-9]+)\.?)$",
        "PORT": r"^\d+$",
        "QOS": r"^[0-2]$",
        "TIMEOUT": r"^\d+$",
        "USER?": r".+",
        "PASS?": r".+",
    },
    "TAPTAP": {
        "LOG_LEVEL": r"[error|warning|info|debug]",
        "BINARY": r"^(\.{0,2}\/)*(\w+\/)*taptap$",
        "SERIAL?": r"^\/dev\/tty\w+$",
        "ADDRESS?": r"^((25[0-5]|(2[0-4]|1\d|[1-9]|)\d)\.?\b){4}$",
        "PORT": r"^\d+$",
        "MODULES_SERIALS": r"^\s*\w+\s*\:\s*[0-9A-Z]\-[0-9A-Z]{7}\s*(\,\s*\w+\s*\:\s*[0-9A-Z]\-[0-9A-Z]{7}\s*)*$",
        "TOPIC_PREFIX": r"^(\w+)(\/\w+)*",
        "TOPIC_NAME": r"^(\w+)$",
        "TIMEOUT": r"^\d+$",
        "UPDATE": r"^\d+$",
        "PERSISTENT_FILE": r"^(\.{0,2}\/)*(\w+\/)*taptap.json$",
    },
    "HA": {
        "DISCOVERY_PREFIX": r"^(\w+)(\/\w+)*",
        "DISCOVERY_LEGACY": r"^(true|false)$",
        "BIRTH_TOPIC": r"^(\w+)(\/\w+)*",
        "NODE_AVAILABILITY_ONLINE": r"^(true|false)$",
        "NODE_AVAILABILITY_SERIAL": r"^(true|false)$",
        "STATS_AVAILABILITY_ONLINE": r"^(true|false)$",
        "STATS_AVAILABILITY_SERIAL": r"^(true|false)$",
    },
    "RUNTIME": {
        "MAX_ERROR": r"^\d+$",
        "RUN_FILE?": r"^(\.{0,2}\/)?(\w+\/)*([\.\w]+)$",
    },
}

# Read config
logging("debug", "Processing config")
config = configparser.ConfigParser()
if len(sys.argv) > 1 and sys.argv[1] and Path(sys.argv[1]).is_file():
    logging("info", "Reading config file: " + sys.argv[1])
    config.read(sys.argv[1])
elif Path("config.ini").is_file():
    logging("info", "Reading default config file: ./config.ini")
    config.read("config.ini")
else:
    logging("info", "No valid configuration file found/specified")
    exit(1)

logging("debug", f"Config data:")
logging("debug", {section: dict(config[section]) for section in config.sections()})

for section in config_validation:
    if not section in config.sections():
        logging("error", "Missing config section: " + section)
        exit(1)
    for param1 in config_validation[section]:
        optional = False
        param2 = param1
        if param1[-1:] == "?":
            param2 = param1[:-1]
            optional = True

        if not param2 in config[section] or config[section][param2] is None:
            logging("error", "Missing config parameter: " + param2)
            exit(1)
        elif config_validation[section][param1] and not re.match(
            config_validation[section][param1], config[section][param2]
        ):
            if not (optional and not config[section][param2]):
                logging("error", "Invalid config entry: " + section + "/" + param2)
                exit(1)

if config["TAPTAP"]["LOG_LEVEL"] and config["TAPTAP"]["LOG_LEVEL"] in log_levels:
    log_level = log_levels[config["TAPTAP"]["LOG_LEVEL"]]

if not Path(config["TAPTAP"]["BINARY"]).is_file():
    logging("error", "TAPTAP BINARY doesn't exists!")
    exit(1)

if (
    (not config["TAPTAP"]["SERIAL"] and not config["TAPTAP"]["ADDRESS"])
    or (config["TAPTAP"]["SERIAL"] and config["TAPTAP"]["ADDRESS"])
    or (config["TAPTAP"]["ADDRESS"] and not config["TAPTAP"]["PORT"])
):
    logging("error", "Either TAPTAP SERIAL or ADDRESS and PORT shall be set!")
    exit(1)


nodes_names = []
nodes_serials = []
for entry in list(map(str.strip, config["TAPTAP"]["MODULEs_SERIALS"].split(","))):
    (node_name, node_serial) = list(map(str.strip, entry.split(":")))
    nodes_names.append(node_name)
    nodes_serials.append(node_serial)
if not len(nodes_names) or not len(nodes_serials):
    logging("error", "MODULES_SERIALS need to have at least one module defined")
    exit(1)


# Init nodes dictionary
# node serials -> node names mapping
nodes_serials_names = dict(zip(nodes_serials, nodes_names))
# node names -> node ids mapping
nodes_names_ids = {}
# node ids -> node names + serials mapping
nodes = {}
gateways = {}

# Init cache struct
cache = dict.fromkeys(nodes_names, {})

# Init discovery struct
discovery = None

# Init MQTT topics
lwt_topic = (
    config["TAPTAP"]["TOPIC_PREFIX"] + "/" + config["TAPTAP"]["TOPIC_NAME"] + "/lwt"
)
state_topic = (
    config["TAPTAP"]["TOPIC_PREFIX"] + "/" + config["TAPTAP"]["TOPIC_NAME"] + "/state"
)
attributes_topic = (
    config["TAPTAP"]["TOPIC_PREFIX"]
    + "/"
    + config["TAPTAP"]["TOPIC_NAME"]
    + "/attributes"
)

logging("debug", f"Configured nodes: {nodes}")


def taptap_tele():
    logging("debug", "Into taptap_tele")
    global last_tele
    global taptap
    global state
    global cache
    now = time.time()

    # Check taptap process is alive
    if not taptap or not taptap.stdout or taptap.poll() is not None:
        logging("error", "TapTap process is not running!")
        raise AppError("TapTap process is not running!")

    while True:
        line = taptap.stdout.readline()
        if not line:
            break
        elif time.time() - now > int(config["TAPTAP"]["UPDATE"]) - 1:
            logging("warning", f"Slow run detected reading taptap messages!")
            taptap.stdout.truncate()
            break

        try:
            data = json.loads(line)
        except json.JSONDecodeError as error:
            logging("warning", f"Can't parse json: {error}")
            logging("debug", line)
            continue

        if "event_type" not in data.keys():
            logging("warning", "Unknown taptap event type")
            logging("debug", data)
            continue

        if data["event_type"] == "infrastructure_report":
            logging("debug", "Received infrastructure_report event")
            logging("debug", data)
            if taptap_infrastructure_event(data):
                # Infrastructure Event processed
                logging("debug", "Successfully processed infrastructure event")
                logging("debug", data)
                logging("info", "Nodes were enumerated, flushing message cache")
                cache = dict.fromkeys(nodes_names, {})
        elif data["event_type"] == "power_report":
            logging("debug", "Received power_report event")
            logging("debug", data)
            if taptap_power_event(data, now):
                # Power Report processed
                cache[data["node_name"]][data["tmstp"]] = data
                logging("debug", "Successfully processed power event")
                logging("debug", data)
        else:
            logging("warning", "Unknown taptap event type")
            logging("debug", data)
            continue

    if last_tele + int(config["TAPTAP"]["UPDATE"]) < now:
        online_nodes = 0
        enum_nodes = 0
        # Init statistic values
        for sensor in stats_sensors:
            state["stats"][sensor] = {}
            for op in stats_ops:
                state["stats"][sensor][op] = None

<<<<<<< HEAD
        for node_name in nodes_names:
            if node_name not in state["nodes"]:
                # Node was not yet seen on the bus, need to init its state topic
                state["nodes"][node_name] = {
                    "node_id": 0,
                    "node_name": node_name,
                    "node_serial": "",
                    "gateway_id": 0,
                    "state": "offline",
                    "init_state": "offline",
                    "timestamp": datetime.fromtimestamp(0, tz.tzlocal()).isoformat(),
                    "tmstp": 0,
                    "voltage_in": 0,
                    "voltage_out": 0,
                    "current": 0,
                    "duty_cycle": 0,
                    "temperature": 0,
                    "rssi": 0,
                    "power": 0,
                }

            if node_name not in nodes_names_ids:
                # not yet received any message from this node
                logging("debug", f"Node {node_name} not yet seen on the bus")
                continue

            node_id = nodes_names_ids[node_name]
            if node_id not in nodes.keys():
                logging("error", f"Node {node_name} id {node_id} not in nodes!")
                continue
            elif node_name != nodes[node_id]["node_name"]:
                logging("error", f"Node {node_name} id {node_id} name mismatch!")
                continue

            if nodes[node_id]["node_serial"]:
                if state["nodes"][node_name]["node_serial"]:
                    if (
                        state["nodes"][node_name]["node_serial"]
                        != nodes[node_id]["node_serial"]
                    ):
                        logging(
                            "info",
                            f"Node {node_name} serial updated from {state['nodes'][node_name]['node_serial']} to {nodes[node_id]['node_serial']}",
                        )
                    else:
                        logging(
                            "debug",
                            f"Node {node_name} is already identified by serial {nodes[node_id]['node_serial']}",
                        )
                else:
                    logging(
                        "info",
                        f"Node {node_name} was identified by serial {nodes[node_id]['node_serial']}",
                    )
                state["nodes"][node_name]["enum_state"] = "online"
                enum_nodes += 1
            else:
                if state["nodes"][node_name]["node_serial"]:
                    logging(
                        "info",
                        f"Node {node_name} serial {state['nodes'][node_name]['node_serial']} mapping was removed!",
                    )
                else:
                    logging(
                        "debug", f"Node {node_name} is not yet identified by serial"
                    )
                state["nodes"][node_name]["enum_state"] = "offline"

=======
        for node_id in nodes.keys():
            node_name = nodes[node_id]["node_name"]
>>>>>>> 7f710dbc
            if node_name in cache.keys() and len(cache[node_name]):
                # Node is online - populate state struct
                if state["nodes"][node_name]["state"] == "offline":
                    logging("info", f"Node {node_name} came online")
                else:
                    logging("debug", f"Node {node_name} is online")
                online_nodes += 1
                last = max(cache[node_name].keys())
                state["nodes"][node_name]["state"] = "online"
                state["nodes"][node_name]["init_state"] = "online"
                state["nodes"][node_name]["tmstp"] = cache[node_name][last]["tmstp"]
                state["nodes"][node_name]["timestamp"] = cache[node_name][last][
                    "timestamp"
                ]

                # Update state data
                for sensor in sensors.keys():
                    if sensor in ["node_name", "node_serial"]:
                        state["nodes"][node_name][sensor] = nodes[node_id][sensor]
                    elif sensors[sensor]["unit"]:
                        # Calculate average for data smoothing
                        sum = 0
                        for tmstp in cache[node_name].keys():
                            sum += cache[node_name][tmstp][sensor]
                        state["nodes"][node_name][sensor] = sum / len(cache[node_name])
                    else:
                        # Take latest value
                        state["nodes"][node_name][sensor] = cache[node_name][last][
                            sensor
                        ]
                    if sensors[sensor]["round"] is not None:
                        state["nodes"][node_name][sensor] = round(
                            state["nodes"][node_name][sensor],
                            sensors[sensor]["round"],
                        )

                # Reset cache
                cache[node_name] = {}

                # Calculate max, min and sum for average sensor
                for sensor in stats_sensors:
                    for op in stats_ops:
                        if state["stats"][sensor][op] is None:
                            state["stats"][sensor][op] = state["nodes"][node_name][
                                sensor
                            ]
                        elif op == "max":
                            if (
                                online_nodes == 0
                                or state["nodes"][node_name][sensor]
                                > state["stats"][sensor][op]
                            ):
                                state["stats"][sensor][op] = state["nodes"][node_name][
                                    sensor
                                ]
                        elif op == "min":
                            if (
                                online_nodes == 0
                                or state["nodes"][node_name][sensor]
                                < state["stats"][sensor][op]
                            ):
                                state["stats"][sensor][op] = state["nodes"][node_name][
                                    sensor
                                ]
                        elif op == "avg":
                            state["stats"][sensor][op] += state["nodes"][node_name][
                                sensor
                            ]

            elif not node_name in state["nodes"]:
                # Node state unknown - init default values
                logging("debug", f"Node {node_name} init as offline")
                state["nodes"][node_name] = {
                    "node_id": node_id,
                    "node_name": nodes[node_id]["node_name"],
                    "node_serial": nodes[node_id]["node_serial"],
                    "gateway_id": 0,
                    "state": "offline",
                    "init_state": "offline",
                    "timestamp": datetime.fromtimestamp(0, tz.tzlocal()).isoformat(),
                    "tmstp": 0,
                    "voltage_in": 0,
                    "voltage_out": 0,
                    "current": 0,
                    "duty_cycle": 0,
                    "temperature": 0,
                    "rssi": 0,
                    "power": 0,
                }

            elif (
                state["nodes"][node_name]["tmstp"] + int(config["TAPTAP"]["TIMEOUT"])
                < now
                and state["nodes"][node_name]["state"] == "online"
            ):
                # Node went recently offline - reset values
                logging("info", f"Node {node_name} went offline")
                state["nodes"][node_name].update(
                    {
                        "node_id": node_id,
                        "node_name": nodes[node_id]["node_name"],
                        "node_serial": nodes[node_id]["node_serial"],
                        "state": "offline",
                        "voltage_in": 0,
                        "voltage_out": 0,
                        "current": 0,
                        "duty_cycle": 0,
                        "temperature": 0,
                        "rssi": 0,
                        "power": 0,
                    }
                )
            elif (
                state["nodes"][node_name]["node_id"] != node_id
                or state["nodes"][node_name]["node_name"] != nodes[node_id]["node_name"]
                or state["nodes"][node_name]["node_serial"]
                != nodes[node_id]["node_serial"]
            ):
                # Node node was enumerated - update values
                logging("info", f"Node {node_name} went offline")
                state["nodes"][node_name].update(
                    {
                        "node_id": node_id,
                        "node_name": nodes[node_id]["node_name"],
                        "node_serial": nodes[node_id]["node_serial"],
                    }
                )

        # Set enumeration state
        if enum_nodes == 0:
            logging("debug", f"No nodes were find identified during last cycle")
            state["enum_state"] = "offline"
        elif enum_nodes < len(nodes_names):
            logging(
                "info",
                f"Only {enum_nodes} nodes were find identified during last cycle",
            )
            state["enum_state"] = "offline"
        else:
            logging(
                "debug",
                f"All {enum_nodes} nodes were find identified during last cycle",
            )
            state["enum_state"] = "online"

        # Calculate averages and set device state
        if online_nodes > 0:
            if online_nodes < len(nodes_names):
                logging(
<<<<<<< HEAD
                    "info", f"Only {online_nodes} nodes reported online during last cycle"
=======
                    "info",
                    f"Only {online_nodes} nodes reported online during last cycle",
>>>>>>> 7f710dbc
                )
            else:
                logging(
                    "debug",
                    f"All {online_nodes} nodes reported online during last cycle",
                )
            state["state"] = "online"
            for sensor in stats_sensors:
                state["stats"][sensor]["avg"] /= online_nodes
                if sensors[sensor]["round"] is not None:
                    state["stats"][sensor]["avg"] = round(
                        state["stats"][sensor]["avg"], sensors[sensor]["round"]
                    )
        else:
            logging("debug", f"No nodes reported online during last cycle")
            for sensor in stats_sensors:
                for op in stats_ops:
                    state["stats"][sensor][op] = 0

        time_up = uptime.uptime()
        result = "%01d" % int(time_up / 86400)
        time_up = time_up % 86400
        result = result + "T" + "%02d" % (int(time_up / 3600))
        time_up = time_up % 3600
        state["uptime"] = (
            result + ":" + "%02d" % (int(time_up / 60)) + ":" + "%02d" % (time_up % 60)
        )
        state["time"] = datetime.fromtimestamp(now, tz.tzlocal()).isoformat()

        if client and client.is_connected():
            # Sent LWT update
            logging("debug", f"Publish MQTT lwt topic {lwt_topic}")
            client.publish(
                lwt_topic, payload="online", qos=int(config["MQTT"]["QOS"]), retain=True
            )
            # Sent State update
            logging("debug", f"Updating MQTT state topic {state_topic}")
            logging("debug", json.dumps(state))
            client.publish(
                state_topic, payload=json.dumps(state), qos=int(config["MQTT"]["QOS"])
            )
            last_tele = now
        else:
            logging("error", "MQTT not connected!")
            raise MqttError("MQTT not connected!")


def taptap_power_event(data, now):
    logging("debug", "Into taptap_power_event")

    for name in [
        "gateway",
        "node",
        "voltage_in",
        "voltage_out",
        "current",
        "dc_dc_duty_cycle",
        "temperature",
        "rssi",
        "timestamp",
    ]:
        if name not in data.keys():
            logging("warning", f"Missing required key: '{name}'")
            logging("debug", data)
            return False
        elif name in ["gateway", "node"]:
            if not isinstance(data[name], int):
                logging("warning", f"Invalid key: '{name}' value: '{data[name]}'")
                logging("debug", data)
                return False
            data[name + "_id"] = str(data[name])
            del data[name]
        elif name in [
            "voltage_in",
            "voltage_out",
            "current",
            "dc_dc_duty_cycle",
            "temperature",
        ]:
            if not isinstance(data[name], (float, int)):
                logging("warning", f"Invalid key: '{name}' value: '{data[name]}'")
                logging("debug", data)
                return False
            if name == "dc_dc_duty_cycle":
                data["duty_cycle"] = round(data.pop("dc_dc_duty_cycle") * 100, 2)
        elif name in ["rssi"]:
            if not isinstance(data[name], int):
                logging("warning", f"Invalid key: '{name}' value: '{data[name]}'")
                logging("debug", data)
                return False
        elif name == "timestamp":
            if not (isinstance(data[name], str)) and data[name]:
                logging("warning", f"Invalid key: '{name}' value: '{data[name]}'")
                logging("debug", data)
                return False
            try:
                if re.match(
                    r"^\d{4}\-\d{2}\-\d{2}T\d{2}\:\d{2}\:\d{2}\.\d{9}[+-]\d{2}\:\d{2}$",
                    data[name],
                ):
                    tmstp = datetime.strptime(
                        data[name][0:26] + data[name][29:],
                        "%Y-%m-%dT%H:%M:%S.%f%z",
                    )
                elif re.match(
                    r"^\d{4}\-\d{2}\-\d{2}T\d{2}\:\d{2}\:\d{2}\.\d{6}[+-]\d{2}\:\d{2}$",
                    data[name],
                ):
                    tmstp = datetime.strptime(
                        data[name],
                        "%Y-%m-%dT%H:%M:%S.%f%z",
                    )
                elif re.match(
                    r"^\d{4}\-\d{2}\-\d{2}T\d{2}\:\d{2}\:\d{2}\.\d{9}Z$", data[name]
                ):
                    tmstp = datetime.strptime(
                        data[name][0:26] + "Z",
                        "%Y-%m-%dT%H:%M:%S.%fZ",
                    )
                elif re.match(
                    r"^\d{4}\-\d{2}\-\d{2}T\d{2}\:\d{2}\:\d{2}\.\d{6}Z$", data[name]
                ):
                    tmstp = datetime.strptime(
                        data[name],
                        "%Y-%m-%dT%H:%M:%S.%fZ",
                    )
                else:
                    logging(
                        "warning", f"Invalid key 'timestamp' format: '{data[name]}'"
                    )
                    logging("debug", data)
                    return False
                data["timestamp"] = tmstp.isoformat()
                data["tmstp"] = tmstp.timestamp()
            except:
                logging("warning", f"Invalid key: '{name}' value: '{data[name]}'")
                logging("debug", data)
                return False
            # Copy validated data into cache struct
            if data["tmstp"] + int(config["TAPTAP"]["UPDATE"]) < now:
                diff = round(now - data["tmstp"], 1)
                logging(
                    "warning",
                    f"Old data detected: '{data[name]}', time difference: '{diff}'s",
                )
                logging("debug", data)
                return False
            else:
                data["power"] = data["voltage_out"] * data["current"]
                if not taptap_enumerate_node(data):
                    # get node name and serial and enumerate if necessary
                    logging(
                        "warning",
                        f"Unable to enumerate node id: '{data['node_id']}'",
                    )
                    logging("debug", data)
                    return False
                else:
                    return True
    return False


def taptap_infrastructure_event(data):
    logging("debug", "Into taptap_infrastructure_event")
    global nodes
    global gateways
    global nodes_names_ids

    enumerated = False
    pattern_id = re.compile(r"^\d+$")

    if not "gateways" in data.keys() and isinstance(data["nodes"], dict):
        logging("warning", f"Invalid 'gateways' key in infrastructure event")
        logging("debug", data)
    else:
        for gateway_id in data["gateways"].keys():
            if not pattern_id.match(gateway_id):
                logging(
                    "warning",
                    f"Invalid gateway id in gateways key in the the infrastructure event: '{gateway_id}'",
                )
                logging("debug", data)
                continue
            elif not isinstance(data["gateways"][gateway_id], dict):
                logging(
                    "warning", f"Invalid gateways structure in the infrastructure event"
                )
                logging("debug", data)
                continue
            elif "address" in data["gateways"][gateway_id]:
                if not gateway_id in gateways.keys():
                    gateways[gateway_id] = {"address": "", "version": ""}
                if re.match(
                    r"^([0-9A-Fa-f]{2}[:-]){7}([0-9A-Fa-f]{2})$",
                    data["gateways"][gateway_id]["address"],
                ):
                    logging(
                        "debug",
                        f"Found valid address: '{data['gateways'][gateway_id]['address']}' for getaway id: '{gateway_id}'",
                    )
                    gateways[gateway_id]["address"] = data["gateways"][gateway_id][
                        "address"
                    ]
            elif "version" in data["gateways"][gateway_id]:
                if not gateway_id in gateways.keys():
                    gateways[gateway_id] = {"address": "", "version": ""}
                if data["gateways"][gateway_id]["version"] != "":
                    logging(
                        "debug",
                        f"Found valid version: '{data['gateways'][gateway_id]['version']}' for getaway id: '{gateway_id}'",
                    )
                    gateways[gateway_id]["version"] = data["gateways"][gateway_id][
                        "version"
                    ]
            else:
                if not gateway_id in gateways.keys():
                    gateways[gateway_id] = {"address": "", "version": ""}
                logging(
                    "warning",
                    f"Missing address or version keys in the gateways structure in the infrastructure event",
                )
                logging("debug", data)
                continue

        logging("debug", f"Processes gateways data in the infrastructure event")
        logging("debug", gateways)

    if not "nodes" in data.keys() and isinstance(data["nodes"], dict):
        logging("warning", f"Invalid 'nodes' key in infrastructure event")
        logging("debug", data)
        return enumerated

    for gateway_id in data["nodes"].keys():
        if not pattern_id.match(gateway_id):
            logging(
                "warning",
                f"Invalid gateway id in nodes key in in the infrastructure event: '{gateway_id}'",
            )
            logging("debug", data)
            continue
        elif not isinstance(data["nodes"][gateway_id], dict):
            logging("warning", f"Invalid nodes structure in the infrastructure event")
            logging("debug", data)
            continue
        for node_id in data["nodes"][gateway_id].keys():
            if not pattern_id.match(node_id):
                logging(
                    "warning",
                    f"Invalid nodes id in the infrastructure event: '{node_id}'",
                )
                logging("debug", data)
            elif "barcode" not in data["nodes"][gateway_id][node_id].keys():
                logging(
                    "warning",
                    f"Missing barcode in the infrastructure event for node id: '{node_id}'",
                )
                logging("debug", data)
            elif not re.match(
                r"^[0-9A-Z]\-[0-9A-Z]{7}$",
                data["nodes"][gateway_id][node_id]["barcode"],
            ):
                logging(
                    "warning",
                    f"Invalid barcode format in the infrastructure event for node id: '{node_id}'",
                )
            elif (
                data["nodes"][gateway_id][node_id]["barcode"]
                not in nodes_serials_names.keys()
            ):
                logging(
                    "warning",
                    f"Unknown serial detected in the infrastructure event: '{data['nodes'][gateway_id][node_id]['barcode']}'",
                )
                logging("debug", data)
            else:
                # If we reach this point, the serial is valid
                node_serial = data["nodes"][gateway_id][node_id]["barcode"]
                node_name = nodes_serials_names[node_serial]
                logging(
                    "debug",
                    f"Discovered valid serial: {node_serial} and node name: {node_name} for node id: {node_id}",
                )
                for key in nodes.keys():
                    # Update mapping table
                    if key != node_id:
                        if (
                            nodes[key]["node_serial"] == node_serial
                            or nodes[key]["node_name"] == node_name
                        ):
                            # Some other Node is using this node serial or name, delete those records
                            logging(
                                "info",
                                f"Delete invalid serial {node_serial} and node name: {node_name} entries for node id: {key}",
                            )
                            nodes.pop(key)
                            nodes_names_ids.pop(node_name)
                            enumerated = True

                if node_id not in nodes.keys():
                    # discovered new permanent mapping
                    logging(
                        "info",
                        f"Permanently enumerated node id: {node_id} to node name: {node_name} and serial: {node_serial}",
                    )
                    nodes[node_id] = {
                        "node_serial": node_serial,
                        "node_name": node_name,
                    }
                    nodes_names_ids[node_name] = node_id
                    enumerated = True
                elif (
                    nodes[node_id]["node_serial"] != node_serial
                    or nodes[node_id]["node_name"] != node_name
                ):
                    # there is different serial or name for this node id - update it
                    logging(
                        "info",
                        f"Updating node name {node_name} and serial: {node_serial} for node id: {node_id}",
                    )
                    nodes[node_id] = {
                        "node_serial": node_serial,
                        "node_name": node_name,
                    }
                    nodes_names_ids[node_name] = node_id
                    enumerated = True

    if not enumerated:
        logging(
            "debug",
            f"Finished processing node data, no enumeration was required",
        )
    else:
        logging("debug", f"Finished processing node data, nodes were enumerated")

    logging("debug", nodes)

    return enumerated


def taptap_enumerate_node(data):
    logging("debug", "Into taptap_enumerate_node")
    global nodes
    global nodes_names_ids

    if data["node_id"] in nodes.keys():
        # node was already discovered
        logging(
            "debug",
            f"Node id: {data['node_id']} already enumerated to node name: '{nodes[data['node_id']]['node_name']}' and serial: '{nodes[data['node_id']]['node_serial']}'",
        )
        data["node_name"] = nodes[data["node_id"]]["node_name"]
        data["node_serial"] = nodes[data["node_id"]]["node_serial"]
        return True
    else:
        # need to find unused node name and assign it to node_id temporarily
        for node_name in nodes_names:
            if node_name not in nodes_names_ids.keys():
                nodes[data["node_id"]] = {"node_serial": "", "node_name": node_name}
                nodes_names_ids[node_name] = data["node_id"]
                data["node_name"] = node_name
                data["node_serial"] = ""
                logging(
                    "info",
                    f"Temporary enumerated node id: '{data['node_id']}' to node name: {node_name}",
                )
                return True

    logging(
        "warning",
        f"Unable to enumerate node id: '{data['node_id']}' - no more node names available!",
    )
    logging("debug", nodes_names_ids)
    return False


def taptap_discovery():
    logging("debug", "Into taptap_discovery")
    if not config["HA"]["DISCOVERY_PREFIX"]:
        return
    if str_to_bool(config["HA"]["DISCOVERY_LEGACY"]):
        taptap_discovery_legacy()
    else:
        taptap_discovery_device()


def taptap_discovery_device():
    logging("debug", "Into taptap_discovery_device")
    global discovery

    object_id = str(
        uuid.uuid5(uuid.NAMESPACE_URL, "taptap_" + config["TAPTAP"]["TOPIC_NAME"])
    )

    if discovery is None:
        discovery = {}
        discovery["device"] = {
            "identifiers": object_id,
            "name": config["TAPTAP"]["TOPIC_NAME"].title(),
            "manufacturer": "Tigo",
            "model": "Tigo CCA",
        }

        # Origin
        discovery["origin"] = {
            "name": "TapTap MQTT Bridge",
            "sw_version": "0.1",
            "support_url": "https://github.com/litinoveweedle/taptap2mqtt",
        }

        # Statistic sensors components
        discovery["components"] = {}
        for sensor in stats_sensors:
            for op in stats_ops:
                sensor_id = config["TAPTAP"]["TOPIC_NAME"] + "_" + sensor + "_" + op
                sensor_uuid = str(uuid.uuid5(uuid.NAMESPACE_URL, sensor_id))
                discovery["components"][sensor_id] = {
                    "platform": "sensor",
                    "name": (sensor + " " + op).replace("_", " ").title(),
                    "unique_id": sensor_uuid,
                    "default_entity_id": "sensor." + sensor_id,
                    "device_class": sensors[sensor]["class"],
                    "unit_of_measurement": sensors[sensor]["unit"],
                    "state_topic": state_topic,
                    "value_template": "{{ value_json.stats."
                    + sensor
                    + "."
                    + op
                    + " }}",
                    "availability_mode": "all",
                    "availability": [{"topic": lwt_topic}],
                }

                if (
                    str_to_bool(config["HA"]["STATS_AVAILABILITY_ONLINE"])
                    and sensors[sensor]["avail_online_key"]
                ):
                    discovery["components"][sensor_id]["availability"].append(
                        {
                            "topic": state_topic,
                            "value_template": "{{ value_json."
                            + sensors[sensor]["avail_online_key"]
                            + " }}",
                        },
                    )
                if (
                    str_to_bool(config["HA"]["STATS_AVAILABILITY_SERIAL"])
                    and sensors[sensor]["avail_serial_key"]
                ):
                    discovery["components"][sensor_id]["availability"].append(
                        {
                            "topic": state_topic,
                            "value_template": "{{ value_json."
                            + sensors[sensor]["avail_serial_key"]
                            + " }}",
                        },
                    )

        # Node sensors components
        for node_name in nodes_names:
            node_id = config["TAPTAP"]["TOPIC_NAME"] + "_" + node_name
            for sensor in sensors.keys():
                sensor_id = node_id + "_" + sensor
                sensor_uuid = str(uuid.uuid5(uuid.NAMESPACE_URL, sensor_id))
                discovery["components"][sensor_id] = {
                    "platform": "sensor",
                    "name": (node_name + " " + sensor).replace("_", " ").title(),
                    "unique_id": sensor_uuid,
                    "default_entity_id": "sensor." + sensor_id,
                    "device_class": sensors[sensor]["class"],
                    "unit_of_measurement": sensors[sensor]["unit"],
                    "state_topic": state_topic,
                    "value_template": "{{ value_json.nodes."
                    + node_name
                    + "."
                    + sensor
                    + " }}",
                    "json_attributes_topic": "{{}}",
                    "availability_mode": "all",
                    "availability": [{"topic": lwt_topic}],
                }

                if (
                    str_to_bool(config["HA"]["NODE_AVAILABILITY_ONLINE"])
                    and sensors[sensor]["avail_online_key"]
                ):
                    discovery["components"][sensor_id]["availability"].append(
                        {
                            "topic": state_topic,
                            "value_template": "{{ value_json."
                            + sensors[sensor]["avail_online_key"]
                            + " }}",
                        },
                    )
                if (
                    str_to_bool(config["HA"]["NODE_AVAILABILITY_SERIAL"])
                    and sensors[sensor]["avail_serial_key"]
                ):
                    discovery["components"][sensor_id]["availability"].append(
                        {
                            "topic": state_topic,
                            "value_template": "{{ value_json."
                            + sensors[sensor]["avail_serial_key"]
                            + " }}",
                        },
                    )

        discovery["state_topic"] = state_topic
        discovery["qos"] = config["MQTT"]["QOS"]

    if len(discovery):
        if client and client.is_connected():
            # Sent discovery
            discovery_topic = (
                config["HA"]["DISCOVERY_PREFIX"] + "/device/" + object_id + "/config"
            )
            logging("debug", f"Publish MQTT discovery topic {discovery_topic}")
            logging("debug", discovery)
            client.publish(
                discovery_topic,
                payload=json.dumps(discovery),
                qos=int(config["MQTT"]["QOS"]),
            )
        else:
            print("MQTT not connected!")
            raise MqttError("MQTT not connected!")


def taptap_discovery_legacy():
    logging("debug", "Into taptap_discovery_legacy")
    global discovery

    object_id = str(
        uuid.uuid5(uuid.NAMESPACE_URL, "taptap_" + config["TAPTAP"]["TOPIC_NAME"])
    )

    if discovery is None:
        discovery = {}
        device = {
            "identifiers": object_id,
            "name": config["TAPTAP"]["TOPIC_NAME"].title(),
            "manufacturer": "Tigo",
            "model": "Tigo CCA",
        }

        # Origin
        origin = {
            "name": "TapTap MQTT Bridge",
            "sw_version": "0.1",
            "support_url": "https://github.com/litinoveweedle/taptap2mqtt",
        }

        # Statistic sensors components
        for sensor in stats_sensors:
            for op in stats_ops:
                sensor_id = config["TAPTAP"]["TOPIC_NAME"] + "_" + sensor + "_" + op
                sensor_uuid = str(uuid.uuid5(uuid.NAMESPACE_URL, sensor_id))
                discovery["sensor/" + object_id + "/" + sensor_id] = {
                    "device": device,
                    "origin": origin,
                    "name": sensor_id.replace("_", " ").title(),
                    "unique_id": sensor_uuid,
                    "default_entity_id": "sensor." + sensor_id,
                    "device_class": sensors[sensor]["class"],
                    "unit_of_measurement": sensors[sensor]["unit"],
                    "state_topic": state_topic,
                    "value_template": "{{ value_json.stats."
                    + sensor
                    + "."
                    + op
                    + " }}",
                    "availability_mode": "all",
                    "availability": [{"topic": lwt_topic}],
                    "qos": config["MQTT"]["QOS"],
                }

                if (
                    str_to_bool(config["HA"]["STATS_AVAILABILITY_ONLINE"])
                    and sensors[sensor]["avail_online_key"]
                ):
                    discovery["components"][sensor_id]["availability"].append(
                        {
                            "topic": state_topic,
                            "value_template": "{{ value_json."
                            + sensors[sensor]["avail_online_key"]
                            + " }}",
                        },
                    )
                if (
                    str_to_bool(config["HA"]["STATS_AVAILABILITY_SERIAL"])
                    and sensors[sensor]["avail_serial_key"]
                ):
                    discovery["components"][sensor_id]["availability"].append(
                        {
                            "topic": state_topic,
                            "value_template": "{{ value_json."
                            + sensors[sensor]["avail_serial_key"]
                            + " }}",
                        },
                    )

        # Node sensors components
        for node_name in nodes_names:
            node_id = config["TAPTAP"]["TOPIC_NAME"] + "_" + node_name
            for sensor in sensors.keys():
                sensor_id = node_id + "_" + sensor
                sensor_uuid = str(uuid.uuid5(uuid.NAMESPACE_URL, sensor_id))
                discovery["sensor/" + object_id + "/" + sensor_id] = {
                    "device": device,
                    "origin": origin,
                    "name": sensor_id.replace("_", " ").title(),
                    "unique_id": sensor_uuid,
                    "default_entity_id": "sensor." + sensor_id,
                    "device_class": sensors[sensor]["class"],
                    "unit_of_measurement": sensors[sensor]["unit"],
                    "state_topic": state_topic,
                    "value_template": "{{ value_json.nodes."
                    + node_name
                    + "."
                    + sensor
                    + " }}",
                    "availability_mode": "all",
                    "availability": [{"topic": lwt_topic}],
                    "qos": config["MQTT"]["QOS"],
                }

                if (
                    str_to_bool(config["HA"]["NODE_AVAILABILITY_ONLINE"])
                    and sensors[sensor]["avail_online_key"]
                ):
                    discovery["components"][sensor_id]["availability"].append(
                        {
                            "topic": state_topic,
                            "value_template": "{{ value_json."
                            + sensors[sensor]["avail_online_key"]
                            + " }}",
                        },
                    )
                if (
                    str_to_bool(config["HA"]["NODE_AVAILABILITY_SERIAL"])
                    and sensors[sensor]["avail_serial_key"]
                ):
                    discovery["components"][sensor_id]["availability"].append(
                        {
                            "topic": state_topic,
                            "value_template": "{{ value_json."
                            + sensors[sensor]["avail_serial_key"]
                            + " }}",
                        },
                    )

    if len(discovery):
        for component in discovery.keys():
            if client and client.is_connected():
                discovery_topic = (
                    config["HA"]["DISCOVERY_PREFIX"] + "/" + component + "/config"
                )
                # Sent discovery
                logging("debug", f"Publish MQTT discovery topic {discovery_topic}")
                logging("debug", discovery[component])
                client.publish(
                    discovery_topic,
                    payload=json.dumps(discovery[component]),
                    qos=int(config["MQTT"]["QOS"]),
                )
            else:
                print("MQTT not connected!")
                raise MqttError("MQTT not connected!")


def taptap_init():
    logging("debug", "Into taptap_init")
    global taptap

    with open(config["TAPTAP"]["BINARY"], "rb") as fh:
        m = hashlib.md5()
        while True:
            data = fh.read(8192)
            if not data:
                break
            m.update(data)
        logging("debug", "Using TapTap binary with MD5 checksum: " + m.hexdigest())

    # Initialize taptap process
    if config["TAPTAP"]["SERIAL"]:
        logging(
            "debug",
            "Starting TapTap process: "
            + config["TAPTAP"]["BINARY"]
            + " observe --serial "
            + config["TAPTAP"]["SERIAL"]
            + " --persistent-file "
            + config["TAPTAP"]["PERSISTENT_FILE"],
        )
        taptap = subprocess.Popen(
            [
                config["TAPTAP"]["BINARY"],
                "observe",
                "--serial",
                config["TAPTAP"]["SERIAL"],
                "--persistent-file",
                config["TAPTAP"]["PERSISTENT_FILE"],
            ],
            stdout=subprocess.PIPE,
            stderr=subprocess.PIPE,
            pipesize=1024 * 1024,
        )
    elif config["TAPTAP"]["ADDRESS"]:
        logging(
            "debug",
            "Starting TapTap process: "
            + config["TAPTAP"]["BINARY"]
            + " observe --tcp "
            + config["TAPTAP"]["ADDRESS"]
            + " --port "
            + config["TAPTAP"]["PORT"]
            + " --persistent-file "
            + config["TAPTAP"]["PERSISTENT_FILE"],
        )
        taptap = subprocess.Popen(
            [
                config["TAPTAP"]["BINARY"],
                "observe",
                "--tcp",
                config["TAPTAP"]["ADDRESS"],
                "--port",
                config["TAPTAP"]["PORT"],
                "--persistent-file",
                config["TAPTAP"]["PERSISTENT_FILE"],
            ],
            stdout=subprocess.PIPE,
            stderr=subprocess.PIPE,
            pipesize=1024 * 1024,
        )
    else:
        logging("error", "Either TAPTAP SERIAL or ADDRESS and PORT shall be set!")
        exit(1)

    if taptap and taptap.stdout:
        # Set stdout as non blocking
        logging("info", "TapTap process started")
        os.set_blocking(taptap.stdout.fileno(), False)
    else:
        logging("error", "TapTap process can't be started!")
        raise AppError("TapTap process can't be started!")


def taptap_cleanup():
    logging("debug", "Into taptap_cleanup")
    global taptap

    if taptap:
        if taptap.poll() is None:
            logging("info", "Terminating TapTap process.")
            taptap.terminate()
            time.sleep(5)
            if taptap.poll() is None:
                logging("warning", "TapTap process is still running, sending kill!")
                taptap.kill()
                time.sleep(5)
                if taptap.poll() is None:
                    logging(
                        "error", "TapTap process is still running, terminating anyway!"
                    )
        else:
            code = taptap.returncode
            logging(
                "error", f"Process TapTap exited unexpectedly with error code: {code}"
            )
        taptap = None


def mqtt_init():
    logging("debug", "Into mqtt_init")
    global client

    # Create mqtt client
    client = mqtt.Client()
    # Register LWT message
    client.will_set(lwt_topic, payload="offline", qos=0, retain=True)
    # Register connect callback
    client.on_connect = mqtt_on_connect
    # Register disconnect callback
    client.on_disconnect = mqtt_on_disconnect
    # Register publish message callback
    client.on_message = mqtt_on_message
    # Set access token
    client.username_pw_set(config["MQTT"]["USER"], config["MQTT"]["PASS"])
    # Run receive thread
    client.loop_start()
    # Connect to broker
    client.connect(
        config["MQTT"]["SERVER"],
        int(config["MQTT"]["PORT"]),
        int(config["MQTT"]["TIMEOUT"]),
    )

    timeout = 0
    reconnect = 0
    time.sleep(1)
    while not client.is_connected():
        time.sleep(1)
        timeout += 1
        if timeout > 15:
            print("MQTT waiting to connect")
            if reconnect > 10:
                print("MQTT not connected!")
                raise MqttError("MQTT not connected!")
            client.reconnect()
            reconnect += 1
            timeout = 0

    # Subscribe for Home Assistant birth messages
    if config["HA"]["BIRTH_TOPIC"]:
        client.subscribe(config["HA"]["BIRTH_TOPIC"])


def mqtt_cleanup():
    logging("debug", "Into mqtt_cleanup")
    global client

    if client:
        client.loop_stop()
        if client.is_connected():
            if config["HA"]["BIRTH_TOPIC"]:
                client.unsubscribe(config["HA"]["BIRTH_TOPIC"])
            client.disconnect()
        client = None


# The callback for when the client receives a CONNACK response from the server.
def mqtt_on_connect(client, userdata, flags, rc):
    logging("debug", "Into mqtt_on_connect")
    if rc != 0:
        logging("warning", "MQTT unexpected connect return code " + str(rc))
    else:
        logging("info", "MQTT client connected")


# The callback for when the client receives a DISCONNECT from the server.
def mqtt_on_disconnect(client, userdata, rc):
    logging("debug", "Into mqtt_on_disconnect")
    if rc != 0:
        logging("warning", "MQTT unexpected disconnect return code " + str(rc))
    logging("info", "MQTT client disconnected")


# The callback for when a PUBLISH message is received from the server.
def mqtt_on_message(client, userdata, msg):
    logging("debug", "Into mqtt_on_message")
    topic = str(msg.topic)
    payload = str(msg.payload.decode("utf-8"))
    logging("debug", f"MQTT received topic: {topic}, payload: {payload}")
    match_birth = re.match(r"^" + config["HA"]["BIRTH_TOPIC"] + "$", topic)
    if config["HA"]["BIRTH_TOPIC"] and match_birth:
        # discovery
        taptap_discovery()
    else:
        logging("warning", "Unknown topic: " + topic + ", message: " + payload)


# Touch state file on successful run
def run_file(mode):
    logging("debug", "Into run_file")
    if mode:
        if config["RUNTIME"]["RUN_FILE"]:
            path = os.path.split(config["RUNTIME"]["RUN_FILE"])
            try:
                # Create stat file directory if not exists
                if not os.path.isdir(path[0]):
                    os.makedirs(path[0], exist_ok=True)
                # Write stats file
                with open(config["RUNTIME"]["RUN_FILE"], "a"):
                    os.utime(config["RUNTIME"]["RUN_FILE"], None)
                logging("debug", "stats file updated")
            except IOError as error:
                logging(
                    "error",
                    f"Unable to write to file: {config['RUNTIME']['RUN_FILE']} error: {error}",
                )
                exit(1)
    elif os.path.isfile(config["RUNTIME"]["RUN_FILE"]):
        os.remove(config["RUNTIME"]["RUN_FILE"])


def str_to_bool(string):
    # Converts `s` to boolean. Assumes string is case-insensitive
    return string.lower() in ["true", "1", "t", "y", "yes"]


client = None
taptap = None
restart = 0
while True:
    try:
        # Init counters
        last_tele = 0
        # Create mqtt client
        if not client:
            # Init mqtt
            mqtt_init()
        if not taptap:
            # Init taptap
            taptap_init()
        # Sent discovery
        taptap_discovery()
        # Run update loop
        while True:
            taptap_tele()
            run_file(1)
            restart = 0
            time.sleep(1)
    except BaseException as error:
        logging("error", f"An exception occurred: {type(error).__name__} – {error}")
        if type(error) in [MqttError, AppError] and (
            int(config["RUNTIME"]["MAX_ERROR"]) == 0
            or restart <= int(config["RUNTIME"]["MAX_ERROR"])
        ):
            if type(error) == MqttError:
                mqtt_cleanup()
            elif type(error) == AppError:
                taptap_cleanup()
            restart += 1
            # Try to reconnect later
            time.sleep(10)
        elif type(error) in [KeyboardInterrupt, SystemExit]:
            logging("error", "Gracefully terminating application")
            mqtt_cleanup()
            taptap_cleanup()
            run_file(0)
            # Graceful shutdown
            sys.exit(0)
        else:
            logging("error", f"Unknown exception, aborting application")
            logging("debug", f"Exception details: {traceback.format_exc()}")
            # Exit with error
            sys.exit(1)<|MERGE_RESOLUTION|>--- conflicted
+++ resolved
@@ -319,7 +319,6 @@
             for op in stats_ops:
                 state["stats"][sensor][op] = None
 
-<<<<<<< HEAD
         for node_name in nodes_names:
             if node_name not in state["nodes"]:
                 # Node was not yet seen on the bus, need to init its state topic
@@ -388,10 +387,6 @@
                     )
                 state["nodes"][node_name]["enum_state"] = "offline"
 
-=======
-        for node_id in nodes.keys():
-            node_name = nodes[node_id]["node_name"]
->>>>>>> 7f710dbc
             if node_name in cache.keys() and len(cache[node_name]):
                 # Node is online - populate state struct
                 if state["nodes"][node_name]["state"] == "offline":
@@ -541,12 +536,7 @@
         if online_nodes > 0:
             if online_nodes < len(nodes_names):
                 logging(
-<<<<<<< HEAD
                     "info", f"Only {online_nodes} nodes reported online during last cycle"
-=======
-                    "info",
-                    f"Only {online_nodes} nodes reported online during last cycle",
->>>>>>> 7f710dbc
                 )
             else:
                 logging(
